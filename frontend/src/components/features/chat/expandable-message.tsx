import { PayloadAction } from "@reduxjs/toolkit";
import { useEffect, useState } from "react";
import { Trans, useTranslation } from "react-i18next";
import Markdown from "react-markdown";
import { Link } from "react-router";
import remarkGfm from "remark-gfm";
import { useConfig } from "#/hooks/query/use-config";
import { I18nKey } from "#/i18n/declaration";
import ArrowDown from "#/icons/angle-down-solid.svg?react";
import ArrowUp from "#/icons/angle-up-solid.svg?react";
import CheckCircle from "#/icons/check-circle-solid.svg?react";
import XCircle from "#/icons/x-circle-solid.svg?react";
import { OpenHandsAction } from "#/types/core/actions";
import { OpenHandsObservation } from "#/types/core/observations";
import { cn } from "#/utils/utils";
import { code } from "../markdown/code";
import { ol, ul } from "../markdown/list";
import { MonoComponent } from "./mono-component";
import { PathComponent } from "./path-component";

const trimText = (text: string, maxLength: number): string => {
  if (!text) return "";
  return text.length > maxLength ? `${text.substring(0, maxLength)}...` : text;
};

interface ExpandableMessageProps {
  id?: string;
  message: string;
  type: string;
  success?: boolean;
<<<<<<< HEAD
  messageActionID?: string;
=======
  observation?: PayloadAction<OpenHandsObservation>;
  action?: PayloadAction<OpenHandsAction>;
>>>>>>> b66e04d0
}

export function ExpandableMessage({
  id,
  message,
  type,
  success,
<<<<<<< HEAD
  messageActionID,
=======
  observation,
  action,
>>>>>>> b66e04d0
}: ExpandableMessageProps) {
  const { data: config } = useConfig();
  const { t, i18n } = useTranslation();
  const [showDetails, setShowDetails] = useState(true);
  const [details, setDetails] = useState(message);
  const [translationId, setTranslationId] = useState<string | undefined>(id);
  const [translationParams, setTranslationParams] = useState<
    Record<string, unknown>
  >({
    observation,
    action,
  });

  useEffect(() => {
    if (id && i18n.exists(id)) {
<<<<<<< HEAD
      setHeadline(t(id) + ` (${messageActionID})`);
=======
      let processedObservation = observation;
      let processedAction = action;

      if (action && action.payload.action === "run") {
        const trimmedCommand = trimText(action.payload.args.command, 80);
        processedAction = {
          ...action,
          payload: {
            ...action.payload,
            args: {
              ...action.payload.args,
              command: trimmedCommand,
            },
          },
        };
      }

      if (observation && observation.payload.observation === "run") {
        const trimmedCommand = trimText(observation.payload.extras.command, 80);
        processedObservation = {
          ...observation,
          payload: {
            ...observation.payload,
            extras: {
              ...observation.payload.extras,
              command: trimmedCommand,
            },
          },
        };
      }

      setTranslationId(id);
      setTranslationParams({
        observation: processedObservation,
        action: processedAction,
      });
>>>>>>> b66e04d0
      setDetails(message);
      setShowDetails(false);
    }
  }, [id, message, observation, action, i18n.language]);

  const statusIconClasses = "h-4 w-4 ml-2 inline";

  if (
    config?.FEATURE_FLAGS.ENABLE_BILLING &&
    config?.APP_MODE === "saas" &&
    id === I18nKey.STATUS$ERROR_LLM_OUT_OF_CREDITS
  ) {
    return (
      <div
        data-testid="out-of-credits"
        className="flex gap-2 items-center justify-start border-l-2 pl-2 my-2 py-2 border-danger"
      >
        <div className="text-sm w-full">
          <div className="font-bold text-danger">
            {t(I18nKey.STATUS$ERROR_LLM_OUT_OF_CREDITS)}
          </div>
          <Link
            className="mt-2 mb-2 w-full h-10 rounded flex items-center justify-center gap-2 bg-primary text-[#0D0F11]"
            to="/settings/billing"
          >
            {t(I18nKey.BILLING$CLICK_TO_TOP_UP)}
          </Link>
        </div>
      </div>
    );
  }

  return (
    <div
      className={cn(
        "flex gap-2 items-center justify-start border-l-2 pl-2 my-2 py-2",
        type === "error" ? "border-danger" : "border-neutral-300",
      )}
    >
      <div className="text-sm w-full">
        <div className="flex flex-row justify-between items-center w-full">
          <span
            className={cn(
              "font-bold",
              type === "error" ? "text-danger" : "text-neutral-300",
            )}
          >
            {translationId && i18n.exists(translationId) ? (
              <Trans
                i18nKey={translationId}
                values={translationParams}
                components={{
                  bold: <strong />,
                  path: <PathComponent />,
                  cmd: <MonoComponent />,
                }}
              />
            ) : (
              message
            )}
            <button
              type="button"
              onClick={() => setShowDetails(!showDetails)}
              className="cursor-pointer text-left"
            >
              {showDetails ? (
                <ArrowUp
                  className={cn(
                    "h-4 w-4 ml-2 inline",
                    type === "error" ? "fill-danger" : "fill-neutral-300",
                  )}
                />
              ) : (
                <ArrowDown
                  className={cn(
                    "h-4 w-4 ml-2 inline",
                    type === "error" ? "fill-danger" : "fill-neutral-300",
                  )}
                />
              )}
            </button>
          </span>
          {type === "action" && success !== undefined && (
            <span className="flex-shrink-0">
              {success ? (
                <CheckCircle
                  data-testid="status-icon"
                  className={cn(statusIconClasses, "fill-success")}
                />
              ) : (
                <XCircle
                  data-testid="status-icon"
                  className={cn(statusIconClasses, "fill-danger")}
                />
              )}
            </span>
          )}
        </div>
        {showDetails && (
          <div className="text-sm">
            <Markdown
              components={{
                code,
                ul,
                ol,
              }}
              remarkPlugins={[remarkGfm]}
            >
              {details}
            </Markdown>
          </div>
        )}
      </div>
    </div>
  );
}<|MERGE_RESOLUTION|>--- conflicted
+++ resolved
@@ -28,12 +28,9 @@
   message: string;
   type: string;
   success?: boolean;
-<<<<<<< HEAD
   messageActionID?: string;
-=======
   observation?: PayloadAction<OpenHandsObservation>;
   action?: PayloadAction<OpenHandsAction>;
->>>>>>> b66e04d0
 }
 
 export function ExpandableMessage({
@@ -41,12 +38,9 @@
   message,
   type,
   success,
-<<<<<<< HEAD
   messageActionID,
-=======
   observation,
   action,
->>>>>>> b66e04d0
 }: ExpandableMessageProps) {
   const { data: config } = useConfig();
   const { t, i18n } = useTranslation();
@@ -62,9 +56,6 @@
 
   useEffect(() => {
     if (id && i18n.exists(id)) {
-<<<<<<< HEAD
-      setHeadline(t(id) + ` (${messageActionID})`);
-=======
       let processedObservation = observation;
       let processedAction = action;
 
@@ -101,7 +92,6 @@
         observation: processedObservation,
         action: processedAction,
       });
->>>>>>> b66e04d0
       setDetails(message);
       setShowDetails(false);
     }
@@ -160,7 +150,7 @@
                 }}
               />
             ) : (
-              message
+              `${id} (${messageActionID})`
             )}
             <button
               type="button"
