--- conflicted
+++ resolved
@@ -76,18 +76,11 @@
             mcp_tools = convert_mcp_agents_to_tools(self.mcp_agents)
             logger.info(f'MCP tools: {mcp_tools}')
         except Exception as e:
-<<<<<<< HEAD
-            logger.error(f"Error converting MCP agents to tools: {e}")
-            mcp_tools = []
-        self.tools = built_in_tools + mcp_tools
-        
-=======
             logger.error(f'Error converting MCP agents to tools: {e}')
             mcp_tools = []
 
         self.tools = built_in_tools + mcp_tools
 
->>>>>>> 872a20a0
         # Retrieve the enabled tools
         logger.info(
             f"TOOLS loaded for CodeActAgent: {', '.join([tool.get('function').get('name') for tool in self.tools])}"
