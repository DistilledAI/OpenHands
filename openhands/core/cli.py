import asyncio
import logging
import sys
from uuid import uuid4

from prompt_toolkit import PromptSession, print_formatted_text
from prompt_toolkit.formatted_text import FormattedText
from prompt_toolkit.key_binding import KeyBindings

from openhands.core.config import (
    AppConfig,
    parse_arguments,
    setup_config_from_args,
)
from openhands.core.logger import openhands_logger as logger
from openhands.core.loop import run_agent_until_done
from openhands.core.schema import AgentState
from openhands.core.setup import (
    create_agent,
    create_controller,
    create_memory,
    create_runtime,
    initialize_repository_for_runtime,
)
from openhands.events import EventSource, EventStreamSubscriber
from openhands.events.action import (
    Action,
    ActionConfirmationStatus,
    ChangeAgentStateAction,
    CmdRunAction,
    FileEditAction,
    MessageAction,
)
from openhands.events.event import Event
from openhands.events.observation import (
    AgentStateChangedObservation,
    CmdOutputObservation,
    FileEditObservation,
)
from openhands.io import read_task
from openhands.mcp import fetch_mcp_tools_from_config

prompt_session = PromptSession()


def display_message(message: str) -> None:
    print_formatted_text(
        FormattedText(
            [
                ('ansiyellow', '🤖 '),
                ('ansiyellow', message),
                ('', '\n'),
            ]
        )
    )


def display_command(command: str) -> None:
    print_formatted_text(
        FormattedText(
            [
                ('', '❯ '),
                ('ansigreen', command),
                ('', '\n'),
            ]
        )
    )


def display_confirmation(confirmation_state: ActionConfirmationStatus) -> None:
    if confirmation_state == ActionConfirmationStatus.CONFIRMED:
        print_formatted_text(
            FormattedText(
                [
                    ('ansigreen', '✅ '),
                    ('ansigreen', str(confirmation_state)),
                    ('', '\n'),
                ]
            )
        )
    elif confirmation_state == ActionConfirmationStatus.REJECTED:
        print_formatted_text(
            FormattedText(
                [
                    ('ansired', '❌ '),
                    ('ansired', str(confirmation_state)),
                    ('', '\n'),
                ]
            )
        )
    else:
        print_formatted_text(
            FormattedText(
                [
                    ('ansiyellow', '⏳ '),
                    ('ansiyellow', str(confirmation_state)),
                    ('', '\n'),
                ]
            )
        )


def display_command_output(output: str) -> None:
    lines = output.split('\n')
    for line in lines:
        if line.startswith('[Python Interpreter') or line.startswith('openhands@'):
            # TODO: clean this up once we clean up terminal output
            continue
        print_formatted_text(FormattedText([('ansiblue', line)]))
    print_formatted_text('')


def display_file_edit(event: FileEditAction | FileEditObservation) -> None:
    print_formatted_text(
        FormattedText(
            [
                ('ansigreen', str(event)),
                ('', '\n'),
            ]
        )
    )


def display_event(event: Event, config: AppConfig) -> None:
    if isinstance(event, Action):
        if hasattr(event, 'thought'):
            display_message(event.thought)
    if isinstance(event, MessageAction):
        if event.source == EventSource.AGENT:
            display_message(event.content)
    if isinstance(event, CmdRunAction):
        display_command(event.command)
    if isinstance(event, CmdOutputObservation):
        display_command_output(event.content)
    if isinstance(event, FileEditAction):
        display_file_edit(event)
    if isinstance(event, FileEditObservation):
        display_file_edit(event)
    if hasattr(event, 'confirmation_state') and config.security.confirmation_mode:
        display_confirmation(event.confirmation_state)


async def read_prompt_input(multiline=False):
    try:
        if multiline:
            kb = KeyBindings()

            @kb.add('c-d')
            def _(event):
                event.current_buffer.validate_and_handle()

            message = await prompt_session.prompt_async(
                'Enter your message and press Ctrl+D to finish:\n',
                multiline=True,
                key_bindings=kb,
            )
        else:
            message = await prompt_session.prompt_async(
                '>> ',
            )
        return message
    except KeyboardInterrupt:
        return 'exit'
    except EOFError:
        return 'exit'


async def read_confirmation_input():
    try:
        confirmation = await prompt_session.prompt_async(
            'Confirm action (possible security risk)? (y/n) >> ',
        )
        return confirmation.lower() == 'y'
    except (KeyboardInterrupt, EOFError):
        return False


async def main(loop: asyncio.AbstractEventLoop) -> None:
    """Runs the agent in CLI mode."""

    args = parse_arguments()

    logger.setLevel(logging.WARNING)

    # Load config from toml and override with command line arguments
    config: AppConfig = setup_config_from_args(args)

    # Read task from file, CLI args, or stdin
    task_str = read_task(args, config.cli_multiline_input)

    # If we have a task, create initial user action
    initial_user_action = MessageAction(content=task_str) if task_str else None

    sid = str(uuid4())
    display_message(f'Session ID: {sid}')

    agent = create_agent(config)
<<<<<<< HEAD
    mcp_tools = await fetch_mcp_tools_from_config(config.mcp)
=======
    mcp_tools = await fetch_mcp_tools_from_config(config.dict_mcp_config, sid=sid)
>>>>>>> 6c13e64a
    agent.set_mcp_tools(mcp_tools)
    runtime = create_runtime(
        config,
        sid=sid,
        headless_mode=True,
        agent=agent,
    )

    controller, _ = create_controller(agent, runtime, config)

    event_stream = runtime.event_stream

    async def prompt_for_next_task() -> None:
        next_message = await read_prompt_input(config.cli_multiline_input)
        if not next_message.strip():
            await prompt_for_next_task()
        if next_message == 'exit':
            event_stream.add_event(
                ChangeAgentStateAction(AgentState.STOPPED), EventSource.ENVIRONMENT
            )
            return
        action = MessageAction(content=next_message)
        event_stream.add_event(action, EventSource.USER)

    async def on_event_async(event: Event) -> None:
        display_event(event, config)
        if isinstance(event, AgentStateChangedObservation):
            if event.agent_state in [
                AgentState.AWAITING_USER_INPUT,
                AgentState.FINISHED,
            ]:
                await prompt_for_next_task()
            if event.agent_state == AgentState.AWAITING_USER_CONFIRMATION:
                user_confirmed = await read_confirmation_input()
                if user_confirmed:
                    event_stream.add_event(
                        ChangeAgentStateAction(AgentState.USER_CONFIRMED),
                        EventSource.USER,
                    )
                else:
                    event_stream.add_event(
                        ChangeAgentStateAction(AgentState.USER_REJECTED),
                        EventSource.USER,
                    )

    def on_event(event: Event) -> None:
        loop.create_task(on_event_async(event))

    event_stream.subscribe(EventStreamSubscriber.MAIN, on_event, str(uuid4()))

    await runtime.connect()

    # Initialize repository if needed
    repo_directory = None
    if config.sandbox.selected_repo:
        repo_directory = initialize_repository_for_runtime(
            runtime,
            selected_repository=config.sandbox.selected_repo,
        )

    # when memory is created, it will load the microagents from the selected repository
    memory = create_memory(
        runtime=runtime,
        event_stream=event_stream,
        sid=sid,
        selected_repository=config.sandbox.selected_repo,
        repo_directory=repo_directory,
    )

    if initial_user_action:
        # If there's an initial user action, enqueue it and do not prompt again
        event_stream.add_event(initial_user_action, EventSource.USER)
    else:
        # Otherwise prompt for the user's first message right away
        asyncio.create_task(prompt_for_next_task())

    await run_agent_until_done(
        controller, runtime, memory, [AgentState.STOPPED, AgentState.ERROR]
    )


if __name__ == '__main__':
    loop = asyncio.new_event_loop()
    asyncio.set_event_loop(loop)
    try:
        loop.run_until_complete(main(loop))
    except KeyboardInterrupt:
        print('Received keyboard interrupt, shutting down...')
    except ConnectionRefusedError as e:
        print(f'Connection refused: {e}')
        sys.exit(1)
    except Exception as e:
        import traceback

        traceback.print_exc()
        print(f'An error occurred: {e}')
        sys.exit(1)
    finally:
        try:
            # Cancel all running tasks
            pending = asyncio.all_tasks(loop)
            for task in pending:
                task.cancel()
            # Wait for all tasks to complete with a timeout
            loop.run_until_complete(asyncio.gather(*pending, return_exceptions=True))
            loop.close()
        except Exception as e:
            print(f'Error during cleanup: {e}')
            sys.exit(1)<|MERGE_RESOLUTION|>--- conflicted
+++ resolved
@@ -195,11 +195,7 @@
     display_message(f'Session ID: {sid}')
 
     agent = create_agent(config)
-<<<<<<< HEAD
-    mcp_tools = await fetch_mcp_tools_from_config(config.mcp)
-=======
     mcp_tools = await fetch_mcp_tools_from_config(config.dict_mcp_config, sid=sid)
->>>>>>> 6c13e64a
     agent.set_mcp_tools(mcp_tools)
     runtime = create_runtime(
         config,
