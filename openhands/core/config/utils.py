--- conflicted
+++ resolved
@@ -204,21 +204,9 @@
             raise ValueError('Error in [sandbox] section in config.toml')
 
     # Process MCP sections if present
-<<<<<<< HEAD
-    mcp_sections = {}
-    if 'mcp-sse' in toml_config:
-        mcp_sections['mcp-sse'] = toml_config['mcp-sse']
-    if 'mcp-stdio' in toml_config:
-        mcp_sections['mcp-stdio'] = toml_config['mcp-stdio']
-
-    if mcp_sections:
-        try:
-            mcp_mapping = MCPConfig.from_toml_section(mcp_sections)
-=======
     if 'mcp' in toml_config:
         try:
             mcp_mapping = MCPConfig.from_toml_section(toml_config['mcp'])
->>>>>>> b66e04d0
             # We only use the base mcp config for now
             if 'mcp' in mcp_mapping:
                 cfg.mcp = mcp_mapping['mcp']
@@ -287,12 +275,7 @@
         'security',
         'sandbox',
         'condenser',
-<<<<<<< HEAD
-        'mcp-sse',
-        'mcp-stdio',
-=======
         'mcp',
->>>>>>> b66e04d0
     }
     for key in toml_config:
         if key.lower() not in known_sections:
