--- conflicted
+++ resolved
@@ -96,11 +96,7 @@
 
     if agent is None:
         agent = create_agent(config)
-<<<<<<< HEAD
-        mcp_tools = await fetch_mcp_tools_from_config(config.mcp)
-=======
         mcp_tools = await fetch_mcp_tools_from_config(config.dict_mcp_config, sid=sid)
->>>>>>> 6c13e64a
         agent.set_mcp_tools(mcp_tools)
 
     # when the runtime is created, it will be connected and clone the selected repository
