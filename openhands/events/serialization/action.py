from typing import Any

from openhands.core.exceptions import LLMMalformedActionError
from openhands.events.action.action import Action
from openhands.events.action.agent import (
    AgentDelegateAction,
    AgentFinishAction,
    AgentRejectAction,
    AgentThinkAction,
    ChangeAgentStateAction,
    CondensationAction,
    RecallAction,
)
from openhands.events.action.browse import BrowseInteractiveAction, BrowseURLAction
from openhands.events.action.commands import (
    CmdRunAction,
    IPythonRunCellAction,
)
from openhands.events.action.empty import NullAction
from openhands.events.action.files import (
    FileEditAction,
    FileReadAction,
    FileWriteAction,
)
from openhands.events.action.mcp import McpAction
from openhands.events.action.message import MessageAction

actions = (
    NullAction,
    CmdRunAction,
    IPythonRunCellAction,
    BrowseURLAction,
    BrowseInteractiveAction,
    FileReadAction,
    FileWriteAction,
    FileEditAction,
    AgentThinkAction,
    AgentFinishAction,
    AgentRejectAction,
    AgentDelegateAction,
    RecallAction,
    ChangeAgentStateAction,
    MessageAction,
<<<<<<< HEAD
=======
    CondensationAction,
>>>>>>> b66e04d0
    McpAction,
)

ACTION_TYPE_TO_CLASS = {action_class.action: action_class for action_class in actions}  # type: ignore[attr-defined]


def handle_action_deprecated_args(args: dict[str, Any]) -> dict[str, Any]:
    # keep_prompt has been deprecated in https://github.com/All-Hands-AI/OpenHands/pull/4881
    if 'keep_prompt' in args:
        args.pop('keep_prompt')

    # Handle translated_ipython_code deprecation
    if 'translated_ipython_code' in args:
        code = args.pop('translated_ipython_code')

        # Check if it's a file_editor call using a prefix check for efficiency
        file_editor_prefix = 'print(file_editor(**'
        if (
            code is not None
            and code.startswith(file_editor_prefix)
            and code.endswith('))')
        ):
            try:
                # Extract and evaluate the dictionary string
                import ast

                # Extract the dictionary string between the prefix and the closing parentheses
                dict_str = code[len(file_editor_prefix) : -2]  # Remove prefix and '))'
                file_args = ast.literal_eval(dict_str)

                # Update args with the extracted file editor arguments
                args.update(file_args)
            except (ValueError, SyntaxError):
                # If parsing fails, just remove the translated_ipython_code
                pass

        if args.get('command') == 'view':
            args.pop(
                'command'
            )  # "view" will be translated to FileReadAction which doesn't have a command argument

    return args


def action_from_dict(action: dict) -> Action:
    if not isinstance(action, dict):
        raise LLMMalformedActionError('action must be a dictionary')
    action = action.copy()
    if 'action' not in action:
        raise LLMMalformedActionError(f"'action' key is not found in {action=}")
    if not isinstance(action['action'], str):
        raise LLMMalformedActionError(
            f"'{action['action']=}' is not defined. Available actions: {ACTION_TYPE_TO_CLASS.keys()}"
        )
    action_class = ACTION_TYPE_TO_CLASS.get(action['action'])
    if action_class is None:
        raise LLMMalformedActionError(
            f"'{action['action']=}' is not defined. Available actions: {ACTION_TYPE_TO_CLASS.keys()}"
        )
    args = action.get('args', {})
    # Remove timestamp from args if present
    timestamp = args.pop('timestamp', None)

    # compatibility for older event streams
    # is_confirmed has been renamed to confirmation_state
    is_confirmed = args.pop('is_confirmed', None)
    if is_confirmed is not None:
        args['confirmation_state'] = is_confirmed

    # images_urls has been renamed to image_urls
    if 'images_urls' in args:
        args['image_urls'] = args.pop('images_urls')

    # handle deprecated args
    args = handle_action_deprecated_args(args)

    try:
        decoded_action = action_class(**args)
        if 'timeout' in action:
            blocking = args.get('blocking', False)
            decoded_action.set_hard_timeout(action['timeout'], blocking=blocking)

        # Set timestamp if it was provided
        if timestamp:
            decoded_action._timestamp = timestamp

    except TypeError as e:
        raise LLMMalformedActionError(
            f'action={action} has the wrong arguments: {str(e)}'
        )
    assert isinstance(decoded_action, Action)
    return decoded_action<|MERGE_RESOLUTION|>--- conflicted
+++ resolved
@@ -41,10 +41,7 @@
     RecallAction,
     ChangeAgentStateAction,
     MessageAction,
-<<<<<<< HEAD
-=======
     CondensationAction,
->>>>>>> b66e04d0
     McpAction,
 )
 
