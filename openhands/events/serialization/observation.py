import copy
from typing import Any

from openhands.events.event import RecallType
from openhands.events.observation.agent import (
    AgentCondensationObservation,
    AgentStateChangedObservation,
    AgentThinkObservation,
    MicroagentKnowledge,
    RecallObservation,
)
from openhands.events.observation.browse import BrowserOutputObservation
from openhands.events.observation.commands import (
    CmdOutputMetadata,
    CmdOutputObservation,
    IPythonRunCellObservation,
)
from openhands.events.observation.delegate import AgentDelegateObservation
from openhands.events.observation.empty import (
    NullObservation,
)
from openhands.events.observation.error import ErrorObservation
from openhands.events.observation.files import (
    FileEditObservation,
    FileReadObservation,
    FileWriteObservation,
)
from openhands.events.observation.mcp import MCPObservation
from openhands.events.observation.observation import Observation
from openhands.events.observation.planner_mcp import (
    PlanObservation,
)
from openhands.events.observation.playwright_mcp import (
    BrowserMCPObservation,
)
from openhands.events.observation.reject import UserRejectObservation
from openhands.events.observation.success import SuccessObservation

observations = (
    NullObservation,
    CmdOutputObservation,
    IPythonRunCellObservation,
    BrowserOutputObservation,
    FileReadObservation,
    FileWriteObservation,
    FileEditObservation,
    AgentDelegateObservation,
    SuccessObservation,
    ErrorObservation,
    AgentStateChangedObservation,
    UserRejectObservation,
    AgentCondensationObservation,
    AgentThinkObservation,
    RecallObservation,
    MCPObservation,
<<<<<<< HEAD
=======
    BrowserMCPObservation,
    PlanObservation,
>>>>>>> 6c13e64a
)

OBSERVATION_TYPE_TO_CLASS = {
    observation_class.observation: observation_class  # type: ignore[attr-defined]
    for observation_class in observations
}


def _update_cmd_output_metadata(
    metadata: dict[str, Any] | CmdOutputMetadata | None, **kwargs: Any
) -> dict[str, Any] | CmdOutputMetadata:
    """Update the metadata of a CmdOutputObservation.

    If metadata is None, create a new CmdOutputMetadata instance.
    If metadata is a dict, update the dict.
    If metadata is a CmdOutputMetadata instance, update the instance.
    """
    if metadata is None:
        return CmdOutputMetadata(**kwargs)

    if isinstance(metadata, dict):
        metadata.update(**kwargs)
    elif isinstance(metadata, CmdOutputMetadata):
        for key, value in kwargs.items():
            setattr(metadata, key, value)
    return metadata


def handle_observation_deprecated_extras(extras: dict) -> dict:
    # These are deprecated in https://github.com/All-Hands-AI/OpenHands/pull/4881
    if 'exit_code' in extras:
        extras['metadata'] = _update_cmd_output_metadata(
            extras.get('metadata', None), exit_code=extras.pop('exit_code')
        )
    if 'command_id' in extras:
        extras['metadata'] = _update_cmd_output_metadata(
            extras.get('metadata', None), pid=extras.pop('command_id')
        )

    # formatted_output_and_error has been deprecated in https://github.com/All-Hands-AI/OpenHands/pull/6671
    if 'formatted_output_and_error' in extras:
        extras.pop('formatted_output_and_error')
    return extras


def observation_from_dict(observation: dict) -> Observation:
    observation = observation.copy()
    if 'observation' not in observation:
        raise KeyError(f"'observation' key is not found in {observation=}")
    observation_class = OBSERVATION_TYPE_TO_CLASS.get(observation['observation'])
    if observation_class is None:
        raise KeyError(
            f"'{observation['observation']=}' is not defined. Available observations: {OBSERVATION_TYPE_TO_CLASS.keys()}"
        )
    observation.pop('observation')
    observation.pop('message', None)
    content = observation.pop('content', '')
    extras = copy.deepcopy(observation.pop('extras', {}))

    extras = handle_observation_deprecated_extras(extras)

    # convert metadata to CmdOutputMetadata if it is a dict
    if observation_class is CmdOutputObservation:
        if 'metadata' in extras and isinstance(extras['metadata'], dict):
            extras['metadata'] = CmdOutputMetadata(**extras['metadata'])
        elif 'metadata' in extras and isinstance(extras['metadata'], CmdOutputMetadata):
            pass
        else:
            extras['metadata'] = CmdOutputMetadata()

    if observation_class is RecallObservation:
        # handle the Enum conversion
        if 'recall_type' in extras:
            extras['recall_type'] = RecallType(extras['recall_type'])

        # convert dicts in microagent_knowledge to MicroagentKnowledge objects
        if 'microagent_knowledge' in extras and isinstance(
            extras['microagent_knowledge'], list
        ):
            extras['microagent_knowledge'] = [
                MicroagentKnowledge(**item) if isinstance(item, dict) else item
                for item in extras['microagent_knowledge']
            ]

    obs = observation_class(content=content, **extras)
    assert isinstance(obs, Observation)
    return obs<|MERGE_RESOLUTION|>--- conflicted
+++ resolved
@@ -53,11 +53,8 @@
     AgentThinkObservation,
     RecallObservation,
     MCPObservation,
-<<<<<<< HEAD
-=======
     BrowserMCPObservation,
     PlanObservation,
->>>>>>> 6c13e64a
 )
 
 OBSERVATION_TYPE_TO_CLASS = {
