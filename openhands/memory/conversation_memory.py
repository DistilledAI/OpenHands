--- conflicted
+++ resolved
@@ -1,8 +1,5 @@
-<<<<<<< HEAD
 import json
-=======
 from typing import Generator
->>>>>>> b66e04d0
 
 from litellm import ModelResponse
 
@@ -336,17 +333,18 @@
             else:
                 text = truncate_content(obs.to_agent_observation(), max_message_chars)
             message = Message(role='user', content=[TextContent(text=text)])
-<<<<<<< HEAD
         # FIXME: This is a temporary solution to test MCP. Not sure if it's the best way to do it.
         elif isinstance(obs, MCPObservation):
-            # logger.warning(f'MCPObservation: {obs}')
-            message = Message(role='user', content=[TextContent(text=obs.content)])
+            # TODO FIXME: should we truncate the MCP message? If yes -> may lose context. If not may overload the context window
+            # message = Message(role='user', content=[TextContent(text=obs.content)])
+            text = truncate_content(obs.content, max_message_chars)
+            message = Message(role='user', content=[TextContent(text=text)])
         elif isinstance(obs, PlaywrightMcpBrowserScreenshotObservation):
             text = 'Image: Current webpage screenshot\n'
             screenshot_content = json.loads(obs.content)
-            logger.debug(
-                f'screenshot_content in conversation_memory: {screenshot_content}'
-            )
+            # logger.debug(
+            #     f'screenshot_content in conversation_memory: {screenshot_content}'
+            # )
             if 'url' in screenshot_content:
                 text += f'URL: {screenshot_content["url"]}\n'
 
@@ -357,12 +355,6 @@
                     TextContent(text=text),
                 ],
             )
-=======
-        elif isinstance(obs, MCPObservation):
-            # logger.warning(f'MCPObservation: {obs}')
-            text = truncate_content(obs.content, max_message_chars)
-            message = Message(role='user', content=[TextContent(text=text)])
->>>>>>> b66e04d0
         elif isinstance(obs, IPythonRunCellObservation):
             text = obs.content
             # replace base64 images with a placeholder
