"""
This is the main file for the runtime client.
It is responsible for executing actions received from OpenHands backend and producing observations.

NOTE: this will be executed inside the docker sandbox.
"""

import argparse
import asyncio
import base64
import json
import mimetypes
import os
import shutil
import tempfile
import time
import traceback
from contextlib import asynccontextmanager
from pathlib import Path
from typing import List, Optional
from zipfile import ZipFile

from fastapi import Depends, FastAPI, HTTPException, Request, UploadFile
from fastapi.exceptions import RequestValidationError
from fastapi.responses import FileResponse, HTMLResponse, JSONResponse
from fastapi.security import APIKeyHeader
from mcp.types import ImageContent
from openhands_aci.editor.editor import OHEditor
from openhands_aci.editor.exceptions import ToolError
from openhands_aci.editor.results import ToolResult
from openhands_aci.utils.diff import get_diff
from pydantic import BaseModel
from starlette.background import BackgroundTask
from starlette.exceptions import HTTPException as StarletteHTTPException
from uvicorn import run

from openhands.core.exceptions import BrowserUnavailableException
from openhands.core.logger import openhands_logger as logger
from openhands.core.setup import create_mcp_agents
from openhands.events.action import (
    Action,
    BrowseInteractiveAction,
    BrowseURLAction,
    CmdRunAction,
    FileEditAction,
    FileReadAction,
    FileWriteAction,
    IPythonRunCellAction,
)
from openhands.events.action.mcp import McpAction
from openhands.events.event import FileEditSource, FileReadSource
from openhands.events.observation import (
    CmdOutputObservation,
    ErrorObservation,
    FileEditObservation,
    FileReadObservation,
    FileWriteObservation,
    IPythonRunCellObservation,
    Observation,
)
from openhands.events.observation.mcp import MCPObservation
from openhands.events.observation.playwright_mcp import (
    PlaywrightMcpBrowserScreenshotObservation,
)
from openhands.events.serialization import event_from_dict, event_to_dict
from openhands.mcp.mcp_agent import MCPAgent
from openhands.mcp.mcp_base import ExtendedImageContent
from openhands.mcp.mcp_base import ToolResult as MCPToolResult
from openhands.runtime.browser import browse
from openhands.runtime.browser.browser_env import BrowserEnv
from openhands.runtime.plugins import ALL_PLUGINS, JupyterPlugin, Plugin, VSCodePlugin
from openhands.runtime.utils.bash import BashSession
from openhands.runtime.utils.file_viewer import generate_file_viewer_html
from openhands.runtime.utils.files import insert_lines, read_lines
from openhands.runtime.utils.memory_monitor import MemoryMonitor
from openhands.runtime.utils.runtime_init import init_user_and_working_directory
from openhands.runtime.utils.system_stats import get_system_stats
from openhands.utils.async_utils import call_sync_from_async, wait_all


class ActionRequest(BaseModel):
    action: dict
    sse_mcp_config: Optional[list[str]] = None
    stdio_mcp_config: Optional[tuple[list[str], list[list[str]]]] = None


ROOT_GID = 0

SESSION_API_KEY = os.environ.get('SESSION_API_KEY')
api_key_header = APIKeyHeader(name='X-Session-API-Key', auto_error=False)


def verify_api_key(api_key: str = Depends(api_key_header)):
    if SESSION_API_KEY and api_key != SESSION_API_KEY:
        raise HTTPException(status_code=403, detail='Invalid API Key')
    return api_key


def _execute_file_editor(
    editor: OHEditor,
    command: str,
    path: str,
    file_text: str | None = None,
    view_range: list[int] | None = None,
    old_str: str | None = None,
    new_str: str | None = None,
    insert_line: int | None = None,
    enable_linting: bool = False,
) -> tuple[str, tuple[str | None, str | None]]:
    """Execute file editor command and handle exceptions.

    Args:
        editor: The OHEditor instance
        command: Editor command to execute
        path: File path
        file_text: Optional file text content
        view_range: Optional view range tuple (start, end)
        old_str: Optional string to replace
        new_str: Optional replacement string
        insert_line: Optional line number for insertion
        enable_linting: Whether to enable linting

    Returns:
        tuple: A tuple containing the output string and a tuple of old and new file content
    """
    result: ToolResult | None = None
    try:
        result = editor(
            command=command,
            path=path,
            file_text=file_text,
            view_range=view_range,
            old_str=old_str,
            new_str=new_str,
            insert_line=insert_line,
            enable_linting=enable_linting,
        )
    except ToolError as e:
        result = ToolResult(error=e.message)

    if result.error:
        return f'ERROR:\n{result.error}', (None, None)

    if not result.output:
        logger.warning(f'No output from file_editor for {path}')
        return '', (None, None)

    return result.output, (result.old_content, result.new_content)


class ActionExecutor:
    """ActionExecutor is running inside docker sandbox.
    It is responsible for executing actions received from OpenHands backend and producing observations.
    """

    def __init__(
        self,
        plugins_to_load: list[Plugin],
        work_dir: str,
        username: str,
        user_id: int,
        browsergym_eval_env: str | None,
    ) -> None:
        self.plugins_to_load = plugins_to_load
        self._initial_cwd = work_dir
        self.username = username
        self.user_id = user_id
        _updated_user_id = init_user_and_working_directory(
            username=username, user_id=self.user_id, initial_cwd=work_dir
        )
        if _updated_user_id is not None:
            self.user_id = _updated_user_id

        self.bash_session: BashSession | None = None
        self.lock = asyncio.Lock()
        self.plugins: dict[str, Plugin] = {}
        self.file_editor = OHEditor(workspace_root=self._initial_cwd)
        self.browser: BrowserEnv | None = None
        self.browser_init_task: asyncio.Task | None = None
        self.browsergym_eval_env = browsergym_eval_env
        self.start_time = time.time()
        self.last_execution_time = self.start_time
        self._initialized = False
        self.mcp_agents: List[MCPAgent] | None = None

        self.max_memory_gb: int | None = None
        if _override_max_memory_gb := os.environ.get('RUNTIME_MAX_MEMORY_GB', None):
            self.max_memory_gb = int(_override_max_memory_gb)
            logger.info(
                f'Setting max memory to {self.max_memory_gb}GB (according to the RUNTIME_MAX_MEMORY_GB environment variable)'
            )
        else:
            logger.info('No max memory limit set, using all available system memory')

        self.memory_monitor = MemoryMonitor(
            enable=os.environ.get('RUNTIME_MEMORY_MONITOR', 'False').lower()
            in ['true', '1', 'yes']
        )
        self.memory_monitor.start_monitoring()
        self.sse_mcp_servers: Optional[list[str]] = None
        self.stdio_mcp_config: Optional[tuple[list[str], list[list[str]]]] = None

    @property
    def initial_cwd(self):
        return self._initial_cwd

    def process_request(self, action_request: ActionRequest):
        # update the sse_mcp_servers and stdio_mcp_config to prepare for MCP action if needed
        if action_request.sse_mcp_config:
            self.sse_mcp_servers = action_request.sse_mcp_config
        if action_request.stdio_mcp_config:
            self.stdio_mcp_config = action_request.stdio_mcp_config

    async def _init_browser_async(self):
        """Initialize the browser asynchronously."""
        logger.debug('Initializing browser asynchronously')
        try:
            self.browser = BrowserEnv(self.browsergym_eval_env)
            logger.debug('Browser initialized asynchronously')
        except Exception as e:
            logger.error(f'Failed to initialize browser: {e}')
            self.browser = None

    async def _ensure_browser_ready(self):
        """Ensure the browser is ready for use."""
        if self.browser is None:
            if self.browser_init_task is None:
                # Start browser initialization if it hasn't been started
                self.browser_init_task = asyncio.create_task(self._init_browser_async())
            elif self.browser_init_task.done():
                # If the task is done but browser is still None, restart initialization
                self.browser_init_task = asyncio.create_task(self._init_browser_async())

            # Wait for browser to be initialized
            if self.browser_init_task:
                logger.debug('Waiting for browser to be ready...')
                await self.browser_init_task

            # Check if browser was successfully initialized
            if self.browser is None:
                raise BrowserUnavailableException('Browser initialization failed')

        # If we get here, the browser is ready
        logger.debug('Browser is ready')

    async def ainit(self):
        # bash needs to be initialized first
        logger.debug('Initializing bash session')
        self.bash_session = BashSession(
            work_dir=self._initial_cwd,
            username=self.username,
            no_change_timeout_seconds=int(
                os.environ.get('NO_CHANGE_TIMEOUT_SECONDS', 10)
            ),
            max_memory_mb=self.max_memory_gb * 1024 if self.max_memory_gb else None,
        )
        self.bash_session.initialize()
        logger.debug('Bash session initialized')

        # Start browser initialization in the background
        self.browser_init_task = asyncio.create_task(self._init_browser_async())
        logger.debug('Browser initialization started in background')

        await wait_all(
            (self._init_plugin(plugin) for plugin in self.plugins_to_load),
            timeout=60,
        )
        logger.debug('All plugins initialized')

        # This is a temporary workaround
        # TODO: refactor AgentSkills to be part of JupyterPlugin
        # AFTER ServerRuntime is deprecated
        logger.debug('Initializing AgentSkills')
        if 'agent_skills' in self.plugins and 'jupyter' in self.plugins:
            obs = await self.run_ipython(
                IPythonRunCellAction(
                    code='from openhands.runtime.plugins.agent_skills.agentskills import *\n'
                )
            )
            logger.debug(f'AgentSkills initialized: {obs}')

        logger.debug('Initializing bash commands')
        await self._init_bash_commands()

        logger.debug('Runtime client initialized.')
        self._initialized = True

    @property
    def initialized(self) -> bool:
        return self._initialized

    async def _init_plugin(self, plugin: Plugin):
        assert self.bash_session is not None
        await plugin.initialize(self.username)
        self.plugins[plugin.name] = plugin
        logger.debug(f'Initializing plugin: {plugin.name}')

        if isinstance(plugin, JupyterPlugin):
            await self.run_ipython(
                IPythonRunCellAction(
                    code=f'import os; os.chdir("{self.bash_session.cwd}")'
                )
            )

    async def _init_bash_commands(self):
        INIT_COMMANDS = [
            'git config --file ./.git_config user.name "openhands" && git config --file ./.git_config user.email "openhands@all-hands.dev" && alias git="git --no-pager" && export GIT_CONFIG=$(pwd)/.git_config'
            if os.environ.get('LOCAL_RUNTIME_MODE') == '1'
            else 'git config --global user.name "openhands" && git config --global user.email "openhands@all-hands.dev" && alias git="git --no-pager"'
        ]
        logger.debug(f'Initializing by running {len(INIT_COMMANDS)} bash commands...')
        for command in INIT_COMMANDS:
            action = CmdRunAction(command=command)
            action.set_hard_timeout(300)
            logger.debug(f'Executing init command: {command}')
            obs = await self.run(action)
            assert isinstance(obs, CmdOutputObservation)
            logger.debug(
                f'Init command outputs (exit code: {obs.exit_code}): {obs.content}'
            )
            assert obs.exit_code == 0
        logger.debug('Bash init commands completed')

    async def run_action(self, action) -> Observation:
        async with self.lock:
            action_type = action.action
            observation = await getattr(self, action_type)(action)
            return observation

    async def run(
        self, action: CmdRunAction
    ) -> CmdOutputObservation | ErrorObservation:
        assert self.bash_session is not None
        obs = await call_sync_from_async(self.bash_session.execute, action)
        return obs

    async def run_ipython(self, action: IPythonRunCellAction) -> Observation:
        assert self.bash_session is not None
        if 'jupyter' in self.plugins:
            _jupyter_plugin: JupyterPlugin = self.plugins['jupyter']  # type: ignore
            # This is used to make AgentSkills in Jupyter aware of the
            # current working directory in Bash
            jupyter_cwd = getattr(self, '_jupyter_cwd', None)
            if self.bash_session.cwd != jupyter_cwd:
                logger.debug(
                    f'{self.bash_session.cwd} != {jupyter_cwd} -> reset Jupyter PWD'
                )
                reset_jupyter_cwd_code = (
                    f'import os; os.chdir("{self.bash_session.cwd}")'
                )
                _aux_action = IPythonRunCellAction(code=reset_jupyter_cwd_code)
                _reset_obs: IPythonRunCellObservation = await _jupyter_plugin.run(
                    _aux_action
                )
                logger.debug(
                    f'Changed working directory in IPython to: {self.bash_session.cwd}. Output: {_reset_obs}'
                )
                self._jupyter_cwd = self.bash_session.cwd

            obs: IPythonRunCellObservation = await _jupyter_plugin.run(action)
            obs.content = obs.content.rstrip()

            if action.include_extra:
                obs.content += (
                    f'\n[Jupyter current working directory: {self.bash_session.cwd}]'
                )
                obs.content += f'\n[Jupyter Python interpreter: {_jupyter_plugin.python_interpreter_path}]'
            return obs
        else:
            raise RuntimeError(
                'JupyterRequirement not found. Unable to run IPython action.'
            )

    def _resolve_path(self, path: str, working_dir: str) -> str:
        filepath = Path(path)
        if not filepath.is_absolute():
            return str(Path(working_dir) / filepath)
        return str(filepath)

    async def read(self, action: FileReadAction) -> Observation:
        assert self.bash_session is not None
        if action.impl_source == FileReadSource.OH_ACI:
            result_str, _ = _execute_file_editor(
                self.file_editor,
                command='view',
                path=action.path,
                view_range=action.view_range,
            )

            return FileReadObservation(
                content=result_str,
                path=action.path,
                impl_source=FileReadSource.OH_ACI,
            )

        # NOTE: the client code is running inside the sandbox,
        # so there's no need to check permission
        working_dir = self.bash_session.cwd
        filepath = self._resolve_path(action.path, working_dir)
        try:
            if filepath.lower().endswith(('.png', '.jpg', '.jpeg', '.bmp', '.gif')):
                with open(filepath, 'rb') as file:  # noqa: ASYNC101
                    image_data = file.read()
                    encoded_image = base64.b64encode(image_data).decode('utf-8')
                    mime_type, _ = mimetypes.guess_type(filepath)
                    if mime_type is None:
                        mime_type = 'image/png'  # default to PNG if mime type cannot be determined
                    encoded_image = f'data:{mime_type};base64,{encoded_image}'

                return FileReadObservation(path=filepath, content=encoded_image)
            elif filepath.lower().endswith('.pdf'):
                with open(filepath, 'rb') as file:  # noqa: ASYNC101
                    pdf_data = file.read()
                    encoded_pdf = base64.b64encode(pdf_data).decode('utf-8')
                    encoded_pdf = f'data:application/pdf;base64,{encoded_pdf}'
                return FileReadObservation(path=filepath, content=encoded_pdf)
            elif filepath.lower().endswith(('.mp4', '.webm', '.ogg')):
                with open(filepath, 'rb') as file:  # noqa: ASYNC101
                    video_data = file.read()
                    encoded_video = base64.b64encode(video_data).decode('utf-8')
                    mime_type, _ = mimetypes.guess_type(filepath)
                    if mime_type is None:
                        mime_type = 'video/mp4'  # default to MP4 if MIME type cannot be determined
                    encoded_video = f'data:{mime_type};base64,{encoded_video}'

                return FileReadObservation(path=filepath, content=encoded_video)

            with open(filepath, 'r', encoding='utf-8') as file:  # noqa: ASYNC101
                lines = read_lines(file.readlines(), action.start, action.end)
        except FileNotFoundError:
            return ErrorObservation(
                f'File not found: {filepath}. Your current working directory is {working_dir}.'
            )
        except UnicodeDecodeError:
            return ErrorObservation(f'File could not be decoded as utf-8: {filepath}.')
        except IsADirectoryError:
            return ErrorObservation(
                f'Path is a directory: {filepath}. You can only read files'
            )

        code_view = ''.join(lines)
        return FileReadObservation(path=filepath, content=code_view)

    async def write(self, action: FileWriteAction) -> Observation:
        assert self.bash_session is not None
        working_dir = self.bash_session.cwd
        filepath = self._resolve_path(action.path, working_dir)

        insert = action.content.split('\n')
        if not os.path.exists(os.path.dirname(filepath)):
            os.makedirs(os.path.dirname(filepath))

        file_exists = os.path.exists(filepath)
        if file_exists:
            file_stat = os.stat(filepath)
        else:
            file_stat = None

        mode = 'w' if not file_exists else 'r+'
        try:
            with open(filepath, mode, encoding='utf-8') as file:  # noqa: ASYNC101
                if mode != 'w':
                    all_lines = file.readlines()
                    new_file = insert_lines(insert, all_lines, action.start, action.end)
                else:
                    new_file = [i + '\n' for i in insert]

                file.seek(0)
                file.writelines(new_file)
                file.truncate()

        except FileNotFoundError:
            return ErrorObservation(f'File not found: {filepath}')
        except IsADirectoryError:
            return ErrorObservation(
                f'Path is a directory: {filepath}. You can only write to files'
            )
        except UnicodeDecodeError:
            return ErrorObservation(f'File could not be decoded as utf-8: {filepath}')

        # Attempt to handle file permissions
        try:
            if file_exists:
                assert file_stat is not None
                # restore the original file permissions if the file already exists
                os.chmod(filepath, file_stat.st_mode)
                os.chown(filepath, file_stat.st_uid, file_stat.st_gid)
            else:
                # set the new file permissions if the file is new
                os.chmod(filepath, 0o664)
                os.chown(filepath, self.user_id, self.user_id)
        except PermissionError as e:
            return ErrorObservation(
                f'File {filepath} written, but failed to change ownership and permissions: {e}'
            )
        return FileWriteObservation(content='', path=filepath)

    async def edit(self, action: FileEditAction) -> Observation:
        assert action.impl_source == FileEditSource.OH_ACI
        result_str, (old_content, new_content) = _execute_file_editor(
            self.file_editor,
            command=action.command,
            path=action.path,
            file_text=action.file_text,
            old_str=action.old_str,
            new_str=action.new_str,
            insert_line=action.insert_line,
            enable_linting=False,
        )

        return FileEditObservation(
            content=result_str,
            path=action.path,
            old_content=action.old_str,
            new_content=action.new_str,
            impl_source=FileEditSource.OH_ACI,
            diff=get_diff(
                old_contents=old_content or '',
                new_contents=new_content or '',
                filepath=action.path,
            ),
        )

    async def browse(self, action: BrowseURLAction) -> Observation:
        await self._ensure_browser_ready()
        return await browse(action, self.browser)

    async def browse_interactive(self, action: BrowseInteractiveAction) -> Observation:
        await self._ensure_browser_ready()
        return await browse(action, self.browser)

    async def call_tool_mcp(self, action: McpAction) -> Observation:
        mcp_server_urls = self.sse_mcp_servers or []
        commands: list[str] = []
        args: list[list[str]] = []
        if self.stdio_mcp_config:
            commands = self.stdio_mcp_config[0]
            if len(self.stdio_mcp_config) > 1:
                args = self.stdio_mcp_config[1]
        if not mcp_server_urls and not commands:
            raise ValueError('No MCP servers or stdio MCP config found')

        logger.debug(f'SSE MCP servers: {mcp_server_urls}')
        if self.mcp_agents is None:
            self.mcp_agents = await create_mcp_agents(
                mcp_server_urls, commands, args, sid=action.sid
            )
        mcp_agents = self.mcp_agents
        logger.debug(f'MCP action received: {action}')
        # Find the MCP agent that has the matching tool name
        matching_agent = None
        logger.debug(f'MCP agents: {mcp_agents}')
        logger.debug(f'MCP action name: {action.name}')
        for agent in mcp_agents:
            agent.mcp_clients.tools
            if action.name in [tool.name for tool in agent.mcp_clients.tools]:
                logger.debug(f'agent.mcp_clients.tools: {agent.mcp_clients.tools}')
                matching_agent = agent
                break
        if matching_agent is None:
            raise ValueError(
                f'No matching MCP agent found for tool name: {action.name}'
            )
        logger.debug(f'Matching agent: {matching_agent}')
        args_dict = json.loads(action.arguments)
        response = await matching_agent.run_tool(action.name, args_dict)
        logger.debug(f'MCP response: {response}')
        # # close agent connections
        # for agent in mcp_agents:
        #     await agent.cleanup()
        # special case for browser screenshot of playwright_mcp
        if action.name == 'browser_screenshot' and isinstance(
            response.output, (ImageContent, ExtendedImageContent)
        ):
            return self.playwright_mcp_browser_screenshot(action, response)

        return MCPObservation(content=f'MCP result:{response}')

    def playwright_mcp_browser_screenshot(
        self, action: McpAction, response: MCPToolResult
    ) -> Observation:
        # example response:
        """
        {
            "type": "image",
            "data": "image/jpeg;base64,/9j/4AA...",
            "mimeType": "image/jpeg",
            "url": "https://www.google.com"
        }
        """
        screenshot_content: ImageContent = response.output
        logger.debug(f'Screenshot content: {screenshot_content}')
        return PlaywrightMcpBrowserScreenshotObservation(
            content=f'{response}',
            # url=screenshot_content.url if screenshot_content.url is not None else '',
            url='',
            trigger_by_action=action.name,
            screenshot=f'data:image/png;base64,{screenshot_content.data}',
        )

    def close(self):
        self.memory_monitor.stop_monitoring()
        if self.bash_session is not None:
            self.bash_session.close()
        if self.browser is not None:
            self.browser.close()


if __name__ == '__main__':
    logger.warning('Starting Action Execution Server')
    parser = argparse.ArgumentParser()
    parser.add_argument('port', type=int, help='Port to listen on')
    parser.add_argument('--working-dir', type=str, help='Working directory')
    parser.add_argument('--plugins', type=str, help='Plugins to initialize', nargs='+')
    parser.add_argument(
        '--username', type=str, help='User to run as', default='openhands'
    )
    parser.add_argument('--user-id', type=int, help='User ID to run as', default=1000)
    parser.add_argument(
        '--browsergym-eval-env',
        type=str,
        help='BrowserGym environment used for browser evaluation',
        default=None,
    )
<<<<<<< HEAD
    parser.add_argument(
        '--runtime-mode', type=str, help='docker | others', default='others'
    )

    # example: python client.py 8000 --working-dir /workspace --plugins JupyterRequirement
    args = parser.parse_args()
=======

    # example: python client.py 8000 --working-dir /workspace --plugins JupyterRequirement
    args = parser.parse_args()

    port_path = '/tmp/oh-server-url'
    os.makedirs(os.path.dirname(port_path), exist_ok=True)
    with open(port_path, 'w') as f:
        f.write(f'http://127.0.0.1:{args.port}')

>>>>>>> b66e04d0
    plugins_to_load: list[Plugin] = []
    if args.plugins:
        for plugin in args.plugins:
            if plugin not in ALL_PLUGINS:
                raise ValueError(f'Plugin {plugin} not found')
            plugins_to_load.append(ALL_PLUGINS[plugin]())  # type: ignore

    client: ActionExecutor | None = None

    @asynccontextmanager
    async def lifespan(app: FastAPI):
        global client
        client = ActionExecutor(
            plugins_to_load,
            work_dir=args.working_dir,
            username=args.username,
            user_id=args.user_id,
            browsergym_eval_env=args.browsergym_eval_env,
        )
        await client.ainit()
        yield
        # Clean up & release the resources
        client.close()

    app = FastAPI(lifespan=lifespan)

    # TODO below 3 exception handlers were recommended by Sonnet.
    # Are these something we should keep?
    @app.exception_handler(Exception)
    async def global_exception_handler(request: Request, exc: Exception):
        logger.exception('Unhandled exception occurred:')
        return JSONResponse(
            status_code=500,
            content={'detail': 'An unexpected error occurred. Please try again later.'},
        )

    @app.exception_handler(StarletteHTTPException)
    async def http_exception_handler(request: Request, exc: StarletteHTTPException):
        logger.error(f'HTTP exception occurred: {exc.detail}')
        return JSONResponse(status_code=exc.status_code, content={'detail': exc.detail})

    @app.exception_handler(RequestValidationError)
    async def validation_exception_handler(
        request: Request, exc: RequestValidationError
    ):
        logger.error(f'Validation error occurred: {exc}')
        return JSONResponse(
            status_code=422,
            content={
                'detail': 'Invalid request parameters',
                'errors': str(exc.errors()),
            },
        )

    @app.middleware('http')
    async def authenticate_requests(request: Request, call_next):
        if request.url.path != '/alive' and request.url.path != '/server_info':
            try:
                verify_api_key(request.headers.get('X-Session-API-Key'))
            except HTTPException as e:
                return JSONResponse(
                    status_code=e.status_code, content={'detail': e.detail}
                )
        response = await call_next(request)
        return response

    @app.get('/server_info')
    async def get_server_info():
        assert client is not None
        current_time = time.time()
        uptime = current_time - client.start_time
        idle_time = current_time - client.last_execution_time

        response = {
            'uptime': uptime,
            'idle_time': idle_time,
            'resources': get_system_stats(),
        }
        logger.info('Server info endpoint response: %s', response)
        return response

    @app.post('/execute_action')
    async def execute_action(action_request: ActionRequest):
        assert client is not None
        try:
            action = event_from_dict(action_request.action)
            if not isinstance(action, Action):
                raise HTTPException(status_code=400, detail='Invalid action type')
            client.last_execution_time = time.time()

<<<<<<< HEAD
            client.process_request(action_request)
=======
>>>>>>> b66e04d0
            observation = await client.run_action(action)
            return event_to_dict(observation)
        except Exception as e:
            logger.error(f'Error while running /execute_action: {str(e)}')
            raise HTTPException(
                status_code=500,
                detail=traceback.format_exc(),
            )

    @app.post('/upload_file')
    async def upload_file(
        file: UploadFile, destination: str = '/', recursive: bool = False
    ):
        assert client is not None

        try:
            # Ensure the destination directory exists
            if not os.path.isabs(destination):
                raise HTTPException(
                    status_code=400, detail='Destination must be an absolute path'
                )

            full_dest_path = destination
            if not os.path.exists(full_dest_path):
                os.makedirs(full_dest_path, exist_ok=True)

            if recursive or file.filename.endswith('.zip'):
                # For recursive uploads, we expect a zip file
                if not file.filename.endswith('.zip'):
                    raise HTTPException(
                        status_code=400, detail='Recursive uploads must be zip files'
                    )

                zip_path = os.path.join(full_dest_path, file.filename)
                with open(zip_path, 'wb') as buffer:  # noqa: ASYNC101
                    shutil.copyfileobj(file.file, buffer)

                # Extract the zip file
                shutil.unpack_archive(zip_path, full_dest_path)
                os.remove(zip_path)  # Remove the zip file after extraction

                logger.debug(
                    f'Uploaded file {file.filename} and extracted to {destination}'
                )
            else:
                # For single file uploads
                file_path = os.path.join(full_dest_path, file.filename)
                with open(file_path, 'wb') as buffer:  # noqa: ASYNC101
                    shutil.copyfileobj(file.file, buffer)
                logger.debug(f'Uploaded file {file.filename} to {destination}')

            return JSONResponse(
                content={
                    'filename': file.filename,
                    'destination': destination,
                    'recursive': recursive,
                },
                status_code=200,
            )

        except Exception as e:
            raise HTTPException(status_code=500, detail=str(e))

    @app.get('/download_files')
    def download_file(path: str):
        logger.debug('Downloading files')
        try:
            if not os.path.isabs(path):
                raise HTTPException(
                    status_code=400, detail='Path must be an absolute path'
                )

            if not os.path.exists(path):
                raise HTTPException(status_code=404, detail='File not found')

            with tempfile.NamedTemporaryFile(suffix='.zip', delete=False) as temp_zip:
                with ZipFile(temp_zip, 'w') as zipf:
                    for root, _, files in os.walk(path):
                        for file in files:
                            file_path = os.path.join(root, file)
                            zipf.write(
                                file_path, arcname=os.path.relpath(file_path, path)
                            )
                return FileResponse(
                    path=temp_zip.name,
                    media_type='application/zip',
                    filename=f'{os.path.basename(path)}.zip',
                    background=BackgroundTask(lambda: os.unlink(temp_zip.name)),
                )

        except Exception as e:
            raise HTTPException(status_code=500, detail=str(e))

    @app.get('/alive')
    async def alive():
        if client is None or not client.initialized:
            return {'status': 'not initialized'}
        return {'status': 'ok'}

    # ================================
    # VSCode-specific operations
    # ================================

    @app.get('/vscode/connection_token')
    async def get_vscode_connection_token():
        assert client is not None
        if 'vscode' in client.plugins:
            plugin: VSCodePlugin = client.plugins['vscode']  # type: ignore
            return {'token': plugin.vscode_connection_token}
        else:
            return {'token': None}

    # ================================
    # File-specific operations for UI
    # ================================

    @app.post('/list_files')
    async def list_files(request: Request):
        """List files in the specified path.

        This function retrieves a list of files from the agent's runtime file store,
        excluding certain system and hidden files/directories.

        To list files:
        ```sh
        curl http://localhost:3000/api/list-files
        ```

        Args:
            request (Request): The incoming request object.
            path (str, optional): The path to list files from. Defaults to '/'.

        Returns:
            list: A list of file names in the specified path.

        Raises:
            HTTPException: If there's an error listing the files.
        """
        assert client is not None

        # get request as dict
        request_dict = await request.json()
        path = request_dict.get('path', None)

        # Get the full path of the requested directory
        if path is None:
            full_path = client.initial_cwd
        elif os.path.isabs(path):
            full_path = path
        else:
            full_path = os.path.join(client.initial_cwd, path)

        if not os.path.exists(full_path):
            # if user just removed a folder, prevent server error 500 in UI
            return []

        try:
            # Check if the directory exists
            if not os.path.exists(full_path) or not os.path.isdir(full_path):
                return []

            entries = os.listdir(full_path)

            # Separate directories and files
            directories = []
            files = []
            for entry in entries:
                # Remove leading slash and any parent directory components
                entry_relative = entry.lstrip('/').split('/')[-1]

                # Construct the full path by joining the base path with the relative entry path
                full_entry_path = os.path.join(full_path, entry_relative)
                if os.path.exists(full_entry_path):
                    is_dir = os.path.isdir(full_entry_path)
                    if is_dir:
                        # add trailing slash to directories
                        # required by FE to differentiate directories and files
                        entry = entry.rstrip('/') + '/'
                        directories.append(entry)
                    else:
                        files.append(entry)

            # Sort directories and files separately
            directories.sort(key=lambda s: s.lower())
            files.sort(key=lambda s: s.lower())

            # Combine sorted directories and files
            sorted_entries = directories + files
            return sorted_entries

        except Exception as e:
            logger.error(f'Error listing files: {e}')
            return []

    @app.get('/view')
    async def view_file(path: str, request: Request):
        """View a file using an embedded viewer.

        Args:
            path (str): The absolute path of the file to view.
            request (Request): The FastAPI request object.

        Returns:
            HTMLResponse: An HTML page with an appropriate viewer for the file.
        """
        # Security check: Only allow requests from localhost
        client_host = request.client.host if request.client else None
        if client_host not in ['127.0.0.1', 'localhost', '::1']:
            logger.warning(f'Unauthorized file view attempt from {client_host}')
            return HTMLResponse(
                content='<h1>Access Denied</h1><p>This endpoint is only accessible from localhost</p>',
                status_code=403,
            )

        if not os.path.isabs(path):
            return HTMLResponse(
                content=f'<h1>Error: Path must be absolute</h1><p>{path}</p>',
                status_code=400,
            )

        if not os.path.exists(path):
            return HTMLResponse(
                content=f'<h1>Error: File not found</h1><p>{path}</p>', status_code=404
            )

        if os.path.isdir(path):
            return HTMLResponse(
                content=f'<h1>Error: Path is a directory</h1><p>{path}</p>',
                status_code=400,
            )

        try:
            html_content = generate_file_viewer_html(path)
            return HTMLResponse(content=html_content)

        except Exception as e:
            logger.error(f'Error serving file viewer: {str(e)}')
            return HTMLResponse(
                content=f'<h1>Error viewing file</h1><p>{path}</p><p>{str(e)}</p>',
                status_code=500,
            )

    logger.debug(f'Starting action execution API on port {args.port}')
    run(app, host='0.0.0.0', port=args.port)<|MERGE_RESOLUTION|>--- conflicted
+++ resolved
@@ -8,7 +8,6 @@
 import argparse
 import asyncio
 import base64
-import json
 import mimetypes
 import os
 import shutil
@@ -17,14 +16,12 @@
 import traceback
 from contextlib import asynccontextmanager
 from pathlib import Path
-from typing import List, Optional
 from zipfile import ZipFile
 
 from fastapi import Depends, FastAPI, HTTPException, Request, UploadFile
 from fastapi.exceptions import RequestValidationError
 from fastapi.responses import FileResponse, HTMLResponse, JSONResponse
 from fastapi.security import APIKeyHeader
-from mcp.types import ImageContent
 from openhands_aci.editor.editor import OHEditor
 from openhands_aci.editor.exceptions import ToolError
 from openhands_aci.editor.results import ToolResult
@@ -36,7 +33,6 @@
 
 from openhands.core.exceptions import BrowserUnavailableException
 from openhands.core.logger import openhands_logger as logger
-from openhands.core.setup import create_mcp_agents
 from openhands.events.action import (
     Action,
     BrowseInteractiveAction,
@@ -47,7 +43,6 @@
     FileWriteAction,
     IPythonRunCellAction,
 )
-from openhands.events.action.mcp import McpAction
 from openhands.events.event import FileEditSource, FileReadSource
 from openhands.events.observation import (
     CmdOutputObservation,
@@ -58,14 +53,7 @@
     IPythonRunCellObservation,
     Observation,
 )
-from openhands.events.observation.mcp import MCPObservation
-from openhands.events.observation.playwright_mcp import (
-    PlaywrightMcpBrowserScreenshotObservation,
-)
 from openhands.events.serialization import event_from_dict, event_to_dict
-from openhands.mcp.mcp_agent import MCPAgent
-from openhands.mcp.mcp_base import ExtendedImageContent
-from openhands.mcp.mcp_base import ToolResult as MCPToolResult
 from openhands.runtime.browser import browse
 from openhands.runtime.browser.browser_env import BrowserEnv
 from openhands.runtime.plugins import ALL_PLUGINS, JupyterPlugin, Plugin, VSCodePlugin
@@ -80,8 +68,6 @@
 
 class ActionRequest(BaseModel):
     action: dict
-    sse_mcp_config: Optional[list[str]] = None
-    stdio_mcp_config: Optional[tuple[list[str], list[list[str]]]] = None
 
 
 ROOT_GID = 0
@@ -181,7 +167,6 @@
         self.start_time = time.time()
         self.last_execution_time = self.start_time
         self._initialized = False
-        self.mcp_agents: List[MCPAgent] | None = None
 
         self.max_memory_gb: int | None = None
         if _override_max_memory_gb := os.environ.get('RUNTIME_MAX_MEMORY_GB', None):
@@ -197,19 +182,10 @@
             in ['true', '1', 'yes']
         )
         self.memory_monitor.start_monitoring()
-        self.sse_mcp_servers: Optional[list[str]] = None
-        self.stdio_mcp_config: Optional[tuple[list[str], list[list[str]]]] = None
 
     @property
     def initial_cwd(self):
         return self._initial_cwd
-
-    def process_request(self, action_request: ActionRequest):
-        # update the sse_mcp_servers and stdio_mcp_config to prepare for MCP action if needed
-        if action_request.sse_mcp_config:
-            self.sse_mcp_servers = action_request.sse_mcp_config
-        if action_request.stdio_mcp_config:
-            self.stdio_mcp_config = action_request.stdio_mcp_config
 
     async def _init_browser_async(self):
         """Initialize the browser asynchronously."""
@@ -528,75 +504,6 @@
     async def browse_interactive(self, action: BrowseInteractiveAction) -> Observation:
         await self._ensure_browser_ready()
         return await browse(action, self.browser)
-
-    async def call_tool_mcp(self, action: McpAction) -> Observation:
-        mcp_server_urls = self.sse_mcp_servers or []
-        commands: list[str] = []
-        args: list[list[str]] = []
-        if self.stdio_mcp_config:
-            commands = self.stdio_mcp_config[0]
-            if len(self.stdio_mcp_config) > 1:
-                args = self.stdio_mcp_config[1]
-        if not mcp_server_urls and not commands:
-            raise ValueError('No MCP servers or stdio MCP config found')
-
-        logger.debug(f'SSE MCP servers: {mcp_server_urls}')
-        if self.mcp_agents is None:
-            self.mcp_agents = await create_mcp_agents(
-                mcp_server_urls, commands, args, sid=action.sid
-            )
-        mcp_agents = self.mcp_agents
-        logger.debug(f'MCP action received: {action}')
-        # Find the MCP agent that has the matching tool name
-        matching_agent = None
-        logger.debug(f'MCP agents: {mcp_agents}')
-        logger.debug(f'MCP action name: {action.name}')
-        for agent in mcp_agents:
-            agent.mcp_clients.tools
-            if action.name in [tool.name for tool in agent.mcp_clients.tools]:
-                logger.debug(f'agent.mcp_clients.tools: {agent.mcp_clients.tools}')
-                matching_agent = agent
-                break
-        if matching_agent is None:
-            raise ValueError(
-                f'No matching MCP agent found for tool name: {action.name}'
-            )
-        logger.debug(f'Matching agent: {matching_agent}')
-        args_dict = json.loads(action.arguments)
-        response = await matching_agent.run_tool(action.name, args_dict)
-        logger.debug(f'MCP response: {response}')
-        # # close agent connections
-        # for agent in mcp_agents:
-        #     await agent.cleanup()
-        # special case for browser screenshot of playwright_mcp
-        if action.name == 'browser_screenshot' and isinstance(
-            response.output, (ImageContent, ExtendedImageContent)
-        ):
-            return self.playwright_mcp_browser_screenshot(action, response)
-
-        return MCPObservation(content=f'MCP result:{response}')
-
-    def playwright_mcp_browser_screenshot(
-        self, action: McpAction, response: MCPToolResult
-    ) -> Observation:
-        # example response:
-        """
-        {
-            "type": "image",
-            "data": "image/jpeg;base64,/9j/4AA...",
-            "mimeType": "image/jpeg",
-            "url": "https://www.google.com"
-        }
-        """
-        screenshot_content: ImageContent = response.output
-        logger.debug(f'Screenshot content: {screenshot_content}')
-        return PlaywrightMcpBrowserScreenshotObservation(
-            content=f'{response}',
-            # url=screenshot_content.url if screenshot_content.url is not None else '',
-            url='',
-            trigger_by_action=action.name,
-            screenshot=f'data:image/png;base64,{screenshot_content.data}',
-        )
 
     def close(self):
         self.memory_monitor.stop_monitoring()
@@ -622,14 +529,6 @@
         help='BrowserGym environment used for browser evaluation',
         default=None,
     )
-<<<<<<< HEAD
-    parser.add_argument(
-        '--runtime-mode', type=str, help='docker | others', default='others'
-    )
-
-    # example: python client.py 8000 --working-dir /workspace --plugins JupyterRequirement
-    args = parser.parse_args()
-=======
 
     # example: python client.py 8000 --working-dir /workspace --plugins JupyterRequirement
     args = parser.parse_args()
@@ -639,7 +538,6 @@
     with open(port_path, 'w') as f:
         f.write(f'http://127.0.0.1:{args.port}')
 
->>>>>>> b66e04d0
     plugins_to_load: list[Plugin] = []
     if args.plugins:
         for plugin in args.plugins:
@@ -730,10 +628,6 @@
                 raise HTTPException(status_code=400, detail='Invalid action type')
             client.last_execution_time = time.time()
 
-<<<<<<< HEAD
-            client.process_request(action_request)
-=======
->>>>>>> b66e04d0
             observation = await client.run_action(action)
             return event_to_dict(observation)
         except Exception as e:
