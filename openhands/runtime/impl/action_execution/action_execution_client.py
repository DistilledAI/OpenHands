--- conflicted
+++ resolved
@@ -39,19 +39,14 @@
 from openhands.events.serialization import event_to_dict, observation_from_dict
 from openhands.events.serialization.action import ACTION_TYPE_TO_CLASS
 from openhands.integrations.provider import PROVIDER_TOKEN_TYPE
-<<<<<<< HEAD
-from openhands.mcp import call_tool_mcp as call_tool_mcp_handler, create_mcp_clients, MCPClient
-=======
 from openhands.mcp import MCPClient, create_mcp_clients
 from openhands.mcp import call_tool_mcp as call_tool_mcp_handler
->>>>>>> 6c13e64a
 from openhands.runtime.base import Runtime
 from openhands.runtime.plugins import PluginRequirement
 from openhands.runtime.utils.request import send_request
 from openhands.utils.async_utils import call_async_from_sync
 from openhands.utils.http_session import HttpSession
 from openhands.utils.tenacity_stop import stop_if_should_exit
-from openhands.utils.async_utils import call_async_from_sync
 
 
 def _is_retryable_error(exception):
@@ -331,11 +326,6 @@
 
     async def call_tool_mcp(self, action: McpAction) -> Observation:
         if self.mcp_clients is None:
-<<<<<<< HEAD
-            self.log('debug', f'Creating MCP clients with servers: {self.config.mcp.sse.mcp_servers}')
-            self.mcp_clients = await create_mcp_clients(
-                self.config.mcp.sse.mcp_servers
-=======
             self.log(
                 'debug',
                 f'Creating MCP clients with servers: {self.config.dict_mcp_config}',
@@ -343,7 +333,6 @@
             self.mcp_clients = await create_mcp_clients(
                 self.config.dict_mcp_config,
                 sid=self.sid,
->>>>>>> 6c13e64a
             )
         return await call_tool_mcp_handler(self.mcp_clients, action)
 
