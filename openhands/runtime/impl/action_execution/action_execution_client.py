--- conflicted
+++ resolved
@@ -39,13 +39,14 @@
 from openhands.events.serialization import event_to_dict, observation_from_dict
 from openhands.events.serialization.action import ACTION_TYPE_TO_CLASS
 from openhands.integrations.provider import PROVIDER_TOKEN_TYPE
-from openhands.mcp import call_tool_mcp as call_tool_mcp_handler, create_mcp_clients, MCPClient
+from openhands.mcp import MCPClient, create_mcp_clients
+from openhands.mcp import call_tool_mcp as call_tool_mcp_handler
 from openhands.runtime.base import Runtime
 from openhands.runtime.plugins import PluginRequirement
 from openhands.runtime.utils.request import send_request
+from openhands.utils.async_utils import call_async_from_sync
 from openhands.utils.http_session import HttpSession
 from openhands.utils.tenacity_stop import stop_if_should_exit
-from openhands.utils.async_utils import call_async_from_sync
 
 
 def _is_retryable_error(exception):
@@ -282,27 +283,10 @@
             assert action.timeout is not None
 
             try:
-<<<<<<< HEAD
-                execution_action_body = {
-                    'action': event_to_dict(action),
-                }
-                if self.config.mcp.sse.mcp_servers:
-                    execution_action_body['sse_mcp_config'] = (
-                        self.config.mcp.sse.mcp_servers
-                    )
-                if self.config.mcp.stdio.commands:
-                    execution_action_body['stdio_mcp_config'] = (
-                        self.config.mcp.stdio.commands,
-                        self.config.mcp.stdio.args,
-                    )
-
-                with self._send_action_server_request(
-=======
                 execution_action_body: dict[str, Any] = {
                     'action': event_to_dict(action),
                 }
                 response = self._send_action_server_request(
->>>>>>> b66e04d0
                     'POST',
                     f'{self._get_action_execution_server_host()}/execute_action',
                     json=execution_action_body,
@@ -340,15 +324,15 @@
     def browse_interactive(self, action: BrowseInteractiveAction) -> Observation:
         return self.send_action_for_execution(action)
 
-<<<<<<< HEAD
-    def call_tool_mcp(self, action: McpAction) -> Observation:
-        return self.send_action_for_execution(action)
-=======
     async def call_tool_mcp(self, action: McpAction) -> Observation:
         if self.mcp_clients is None:
-            self.log('debug', f'Creating MCP clients with servers: {self.config.mcp.sse.mcp_servers}')
+            self.log(
+                'debug',
+                f'Creating MCP clients with servers: {self.config.mcp.sse.mcp_servers}',
+            )
             self.mcp_clients = await create_mcp_clients(
-                self.config.mcp.sse.mcp_servers
+                self.config.mcp.sse.mcp_servers,
+                sid=self.sid,
             )
         return await call_tool_mcp_handler(self.mcp_clients, action)
 
@@ -356,7 +340,6 @@
         if self.mcp_clients:
             for client in self.mcp_clients:
                 await client.disconnect()
->>>>>>> b66e04d0
 
     def close(self) -> None:
         # Make sure we don't close the session multiple times
