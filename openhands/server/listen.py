import socketio

from openhands.server.app import app as base_app
from openhands.server.listen_socket import sio
from openhands.server.middleware import (
    AttachConversationMiddleware,
    CacheControlMiddleware,
    GitHubTokenMiddleware,
    InMemoryRateLimiter,
    JWTAuthMiddleware,
    LocalhostCORSMiddleware,
    RateLimitMiddleware,
)
from openhands.server.static import SPAStaticFiles

base_app.mount(
    '/', SPAStaticFiles(directory='./frontend/build', html=True), name='dist'
)

<<<<<<< HEAD
# Add middleware to the base app - need to be added before the other middlewares
=======
>>>>>>> f0fc5223
base_app.add_middleware(JWTAuthMiddleware)

base_app.add_middleware(
    LocalhostCORSMiddleware,
    allow_credentials=True,
    allow_methods=['*'],
    allow_headers=['*'],
)

base_app.add_middleware(CacheControlMiddleware)
base_app.add_middleware(
    RateLimitMiddleware,
    rate_limiter=InMemoryRateLimiter(requests=10, seconds=1),
)
<<<<<<< HEAD

=======
>>>>>>> f0fc5223
base_app.middleware('http')(AttachConversationMiddleware(base_app))
base_app.middleware('http')(GitHubTokenMiddleware(base_app))

app = socketio.ASGIApp(sio, other_asgi_app=base_app)<|MERGE_RESOLUTION|>--- conflicted
+++ resolved
@@ -17,10 +17,7 @@
     '/', SPAStaticFiles(directory='./frontend/build', html=True), name='dist'
 )
 
-<<<<<<< HEAD
 # Add middleware to the base app - need to be added before the other middlewares
-=======
->>>>>>> f0fc5223
 base_app.add_middleware(JWTAuthMiddleware)
 
 base_app.add_middleware(
@@ -35,10 +32,6 @@
     RateLimitMiddleware,
     rate_limiter=InMemoryRateLimiter(requests=10, seconds=1),
 )
-<<<<<<< HEAD
-
-=======
->>>>>>> f0fc5223
 base_app.middleware('http')(AttachConversationMiddleware(base_app))
 base_app.middleware('http')(GitHubTokenMiddleware(base_app))
 
