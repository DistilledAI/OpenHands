import asyncio
import time
from copy import deepcopy
from logging import LoggerAdapter
from typing import Type, Union

import socketio

from openhands.controller.agent import Agent
from openhands.core.config import AppConfig
from openhands.core.config.condenser_config import LLMSummarizingCondenserConfig
from openhands.core.logger import OpenHandsLoggerAdapter
from openhands.core.schema import AgentState
from openhands.events.action import MessageAction, NullAction
from openhands.events.event import Event, EventSource
from openhands.events.observation import (
    AgentStateChangedObservation,
    CmdOutputObservation,
    NullObservation,
)
from openhands.events.observation.error import ErrorObservation
from openhands.events.serialization import event_from_dict, event_to_dict
from openhands.events.stream import EventStreamSubscriber
from openhands.llm.llm import LLM
from openhands.mcp import fetch_mcp_tools_from_config
from openhands.server.session.agent_session import AgentSession
from openhands.server.session.planning_session import PlanningSession
from openhands.server.session.conversation_init_data import ConversationInitData
from openhands.server.settings import Settings
from openhands.storage.files import FileStore

ROOM_KEY = 'room:{sid}'
AgentSessionType = Union[AgentSession, PlanningSession]

class Session:
    sid: str
    sio: socketio.AsyncServer | None
    last_active_ts: int = 0
    is_alive: bool = True
    agent_session: AgentSession | PlanningSession
    loop: asyncio.AbstractEventLoop
    config: AppConfig
    file_store: FileStore
    user_id: str | None
    logger: LoggerAdapter

    def __init__(
        self,
        sid: str,
        config: AppConfig,
        file_store: FileStore,
        sio: socketio.AsyncServer | None,
        user_id: str | None = None,
    ):
        self.sid = sid
        self.sio = sio
        self.last_active_ts = int(time.time())
        self.file_store = file_store
        self.logger = OpenHandsLoggerAdapter(extra={'session_id': sid})

        agent_session_cls: Type[AgentSessionType] = (
            PlanningSession if config.enable_planning else AgentSession
        )

        self.agent_session = agent_session_cls(
            sid,
            file_store,
            status_callback=self.queue_status_message,
            user_id=user_id,
        )

        self.is_planning = isinstance(self.agent_session, PlanningSession)

        self.agent_session.event_stream.subscribe(
            EventStreamSubscriber.SERVER, self.on_event, self.sid
        )
        # Copying this means that when we update variables they are not applied to the shared global configuration!
        self.config = deepcopy(config)
        self.loop = asyncio.get_event_loop()
        self.user_id = user_id

    async def close(self):
        if self.sio:
            await self.sio.emit(
                'oh_event',
                event_to_dict(
                    AgentStateChangedObservation('', AgentState.STOPPED.value)
                ),
                to=ROOM_KEY.format(sid=self.sid),
            )
        self.is_alive = False
        await self.agent_session.close()

    async def initialize_agent(
        self,
        settings: Settings,
        initial_message: MessageAction | None,
        replay_json: str | None,
        mnemonic: str | None = None,
    ):
        self.agent_session.event_stream.add_event(
            AgentStateChangedObservation('', AgentState.LOADING),
            EventSource.ENVIRONMENT,
        )

        if not self.is_planning:
            agent_cls = settings.agent or self.config.default_agent
        else:
            agent_cls = settings.task_solving_agent or self.config.default_task_solving_agent
            planning_agent_cls = settings.planning_agent or self.config.default_planning_agent


        self.config.security.confirmation_mode = (
            self.config.security.confirmation_mode
            if settings.confirmation_mode is None
            else settings.confirmation_mode
        )
        self.config.security.security_analyzer = (
            settings.security_analyzer or self.config.security.security_analyzer
        )
        self.config.sandbox.base_container_image = (
            settings.sandbox_base_container_image
            or self.config.sandbox.base_container_image
        )
        self.config.sandbox.runtime_container_image = (
            settings.sandbox_runtime_container_image
            if settings.sandbox_base_container_image
            or settings.sandbox_runtime_container_image
            else self.config.sandbox.runtime_container_image
        )
        max_iterations = settings.max_iterations or self.config.max_iterations

        # This is a shallow copy of the default LLM config, so changes here will
        # persist if we retrieve the default LLM config again when constructing
        # the agent
        default_llm_config = self.config.get_llm_config()
        default_llm_config.model = settings.llm_model or ''
        default_llm_config.api_key = settings.llm_api_key
        default_llm_config.base_url = settings.llm_base_url

        # TODO: override other LLM config & agent config groups (#2075)

        llm = self._create_llm(agent_cls)
        agent_config = self.config.get_agent_config(agent_cls)

        if settings.enable_default_condenser:
            default_condenser_config = LLMSummarizingCondenserConfig(
                llm_config=llm.config, keep_first=3, max_size=80
            )

            self.logger.info(f'Enabling default condenser: {default_condenser_config}')
            agent_config.condenser = default_condenser_config

<<<<<<< HEAD
        mcp_tools = await fetch_mcp_tools_from_config(self.config.mcp)
        agent = Agent.get_cls(agent_cls)(llm, agent_config)
        agent.set_mcp_tools(mcp_tools)

        # Set planning agent config if planning agent is used
        if self.is_planning:
            planning_agent_config = self.config.get_agent_config(planning_agent_cls)
            planning_agent = Agent.get_cls(planning_agent_cls)(llm, planning_agent_config)
            planning_agent.set_mcp_tools(mcp_tools)

=======
        mcp_tools = await fetch_mcp_tools_from_config(
            self.config.dict_mcp_config, sid=self.sid, mnemonic=mnemonic
        )
        agent = Agent.get_cls(agent_cls)(llm, agent_config)
        agent.set_mcp_tools(mcp_tools)
>>>>>>> 6c13e64a

        git_provider_tokens = None
        selected_repository = None
        selected_branch = None
        if isinstance(settings, ConversationInitData):
            git_provider_tokens = settings.git_provider_tokens
            selected_repository = settings.selected_repository
            selected_branch = settings.selected_branch

        try:
            if not self.is_planning:
                await self.agent_session.start(
                    runtime_name=self.config.runtime,
                    config=self.config,
                    agent=agent,
                    max_iterations=max_iterations,
                    max_budget_per_task=self.config.max_budget_per_task,
                    agent_to_llm_config=self.config.get_agent_to_llm_config_map(),
                    agent_configs=self.config.get_agent_configs(),
                    git_provider_tokens=git_provider_tokens,
                    selected_repository=selected_repository,
                    selected_branch=selected_branch,
                    initial_message=initial_message,
                    replay_json=replay_json,
                )
            else:
                await self.agent_session.start(
                    runtime_name=self.config.runtime,
                    config=self.config,
                    agent=agent,
                    max_iterations=max_iterations,
                    git_provider_tokens=git_provider_tokens,
                    max_budget_per_task=self.config.max_budget_per_task,
                    agent_to_llm_config=self.config.get_agent_to_llm_config_map(),
                    agent_configs=self.config.get_agent_configs(),
                    selected_repository=selected_repository,
                    selected_branch=selected_branch,
                    initial_message=initial_message,
                    replay_json=replay_json,
                    planning_agent=planning_agent,  # Additional parameter for PlanningSession
                )
            
        except Exception as e:
            self.logger.exception(f'Error creating agent_session: {e}')
            err_class = e.__class__.__name__
            await self.send_error(f'Failed to create agent session: {err_class}')
            return

    def _create_llm(self, agent_cls: str | None) -> LLM:
        """
        Initialize LLM, extracted for testing.
        """
        agent_name = agent_cls if agent_cls is not None else 'agent'
        return LLM(
            config=self.config.get_llm_config_from_agent(agent_name),
            retry_listener=self._notify_on_llm_retry,
        )

    def _notify_on_llm_retry(self, retries: int, max: int) -> None:
        msg_id = 'STATUS$LLM_RETRY'
        self.queue_status_message(
            'info', msg_id, f'Retrying LLM request, {retries} / {max}'
        )

    def on_event(self, event: Event):
        asyncio.get_event_loop().run_until_complete(self._on_event(event))

    async def _on_event(self, event: Event):
        """Callback function for events that mainly come from the agent.
        Event is the base class for any agent action and observation.

        Args:
            event: The agent event (Observation or Action).
        """
        if isinstance(event, NullAction):
            return
        if isinstance(event, NullObservation):
            return
        if event.source == EventSource.AGENT:
            await self.send(event_to_dict(event))
        elif event.source == EventSource.USER:
            await self.send(event_to_dict(event))
        # NOTE: ipython observations are not sent here currently
        elif event.source == EventSource.ENVIRONMENT and isinstance(
            event, (CmdOutputObservation, AgentStateChangedObservation)
        ):
            # feedback from the environment to agent actions is understood as agent events by the UI
            event_dict = event_to_dict(event)
            event_dict['source'] = EventSource.AGENT
            await self.send(event_dict)
            if (
                isinstance(event, AgentStateChangedObservation)
                and event.agent_state == AgentState.ERROR
            ):
                self.logger.info(
                    'Agent status error',
                    extra={'signal': 'agent_status_error'},
                )
        elif isinstance(event, ErrorObservation):
            # send error events as agent events to the UI
            event_dict = event_to_dict(event)
            event_dict['source'] = EventSource.AGENT
            await self.send(event_dict)

    async def dispatch(self, data: dict):
        event = event_from_dict(data.copy())
        # This checks if the model supports images
        if isinstance(event, MessageAction) and event.image_urls:
            controller = self.agent_session.controller
            if controller:
                if controller.agent.llm.config.disable_vision:
                    await self.send_error(
                        'Support for images is disabled for this model, try without an image.'
                    )
                    return
                if not controller.agent.llm.vision_is_active():
                    await self.send_error(
                        'Model does not support image upload, change to a different model or try without an image.'
                    )
                    return
        self.agent_session.event_stream.add_event(event, EventSource.USER)

    async def send(self, data: dict[str, object]):
        if asyncio.get_running_loop() != self.loop:
            self.loop.create_task(self._send(data))
            return
        await self._send(data)

    async def _send(self, data: dict[str, object]) -> bool:
        try:
            if not self.is_alive:
                return False
            if self.sio:
                await self.sio.emit('oh_event', data, to=ROOM_KEY.format(sid=self.sid))
            await asyncio.sleep(0.001)  # This flushes the data to the client
            self.last_active_ts = int(time.time())
            return True
        except RuntimeError as e:
            self.logger.error(f'Error sending data to websocket: {str(e)}')
            self.is_alive = False
            return False

    async def send_error(self, message: str):
        """Sends an error message to the client."""
        await self.send({'error': True, 'message': message})

    async def _send_status_message(self, msg_type: str, id: str, message: str):
        """Sends a status message to the client."""
        if msg_type == 'error':
            agent_session = self.agent_session
            controller = self.agent_session.controller
            if controller is not None and not agent_session.is_closed():
                await controller.set_agent_state_to(AgentState.ERROR)
            self.logger.info(
                'Agent status error',
                extra={'signal': 'agent_status_error'},
            )
        await self.send(
            {'status_update': True, 'type': msg_type, 'id': id, 'message': message}
        )

    def queue_status_message(self, msg_type: str, id: str, message: str):
        """Queues a status message to be sent asynchronously."""
        asyncio.run_coroutine_threadsafe(
            self._send_status_message(msg_type, id, message), self.loop
        )<|MERGE_RESOLUTION|>--- conflicted
+++ resolved
@@ -151,8 +151,9 @@
             self.logger.info(f'Enabling default condenser: {default_condenser_config}')
             agent_config.condenser = default_condenser_config
 
-<<<<<<< HEAD
-        mcp_tools = await fetch_mcp_tools_from_config(self.config.mcp)
+        mcp_tools = await fetch_mcp_tools_from_config(
+            self.config.dict_mcp_config, sid=self.sid, mnemonic=mnemonic
+        )
         agent = Agent.get_cls(agent_cls)(llm, agent_config)
         agent.set_mcp_tools(mcp_tools)
 
@@ -162,14 +163,7 @@
             planning_agent = Agent.get_cls(planning_agent_cls)(llm, planning_agent_config)
             planning_agent.set_mcp_tools(mcp_tools)
 
-=======
-        mcp_tools = await fetch_mcp_tools_from_config(
-            self.config.dict_mcp_config, sid=self.sid, mnemonic=mnemonic
-        )
-        agent = Agent.get_cls(agent_cls)(llm, agent_config)
-        agent.set_mcp_tools(mcp_tools)
->>>>>>> 6c13e64a
-
+        
         git_provider_tokens = None
         selected_repository = None
         selected_branch = None
