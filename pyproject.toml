[tool.poetry]
name = "openhands-ai"
version = "0.31.0"
description = "OpenHands: Code Less, Make More"
authors = ["OpenHands"]
license = "MIT"
readme = "README.md"
repository = "https://github.com/All-Hands-AI/OpenHands"
packages = [
  { include = "openhands/**/*" },
  { include = "pyproject.toml", to = "openhands" },
  { include = "poetry.lock", to = "openhands" }
]

[tool.poetry.dependencies]
python = "^3.12"
litellm = "^1.60.0"
aiohttp = ">=3.9.0,!=3.11.13"  # Pin to avoid yanked version 3.11.13
google-generativeai = "*" # To use litellm with Gemini Pro API
google-api-python-client = "^2.164.0" # For Google Sheets API
google-auth-httplib2 = "*" # For Google Sheets authentication
google-auth-oauthlib = "*" # For Google Sheets OAuth
termcolor = "*"
docker = "*"
fastapi = "*"
toml = "*"
uvicorn = "*"
types-toml = "*"
numpy = "*"
json-repair = "*"
browsergym-core = "0.13.3" # integrate browsergym-core as the browsing interface
html2text = "*"
e2b = ">=1.0.5,<1.4.0"
pexpect = "*"
jinja2 = "^3.1.3"
python-multipart = "*"
boto3 = "*"
minio = "^7.2.8"
tenacity = ">=8.5,<10.0"
zope-interface = "7.2"
pathspec = "^0.12.1"
google-cloud-aiplatform = "*"
anthropic = {extras = ["vertex"], version = "*"}
tree-sitter = "^0.24.0"
bashlex = "^0.18"
pyjwt = "^2.9.0"
dirhash = "*"
python-frontmatter = "^1.1.0"
python-docx = "*"
PyPDF2 = "*"
python-pptx = "*"
pylatexenc = "*"
tornado = "*"
python-dotenv = "*"
pylcs = "^0.1.1"
whatthepatch = "^1.0.6"
protobuf = "^4.21.6,<5.0.0" # chromadb currently fails on 5.0+
opentelemetry-api = "1.25.0"
opentelemetry-exporter-otlp-proto-grpc = "1.25.0"
modal = ">=0.66.26,<0.74.0"
runloop-api-client = "0.29.0"
libtmux = ">=0.37,<0.40"
pygithub = "^2.5.0"
joblib = "*"
openhands-aci = "^0.2.8"
python-socketio = "^5.11.4"
redis = "^5.2.0"
sse-starlette = "^2.1.3"
psutil = "*"
stripe = ">=11.5,<13.0"
ipywidgets = "^8.1.5"
qtconsole = "^5.6.1"
memory-profiler = "^0.61.0"
<<<<<<< HEAD
mcp = "1.4.1"
daytona-sdk = "0.10.4"
python-json-logger = "^3.2.1"
sqlalchemy = "^2.0.40"
web3 = "^6.15.1"
eth-account = "^0.11.0"
databases = {extras = ["postgresql"], version = "^0.9.0"}
requests = "^2.32.3"
mnemonic = "^0.21"
hdwallet = "^2.2.1"
solana = "^0.36.6"
base58 = "^2.1.1"
solders = "^0.26.0"
=======
daytona-sdk = "0.12.1"
mcp = "1.4.1"
python-json-logger = "^3.2.1"
playwright = "^1.51.0"
prompt-toolkit = "^3.0.50"
>>>>>>> b66e04d0

[tool.poetry.group.dev.dependencies]
ruff = "0.11.4"
mypy = "1.15.0"
pre-commit = "4.2.0"
build = "*"

[tool.poetry.group.test.dependencies]
pytest = "*"
pytest-cov = "*"
pytest-asyncio = "*"
pytest-forked = "*"
pytest-xdist = "*"
openai = "*"
pandas = "*"
reportlab = "*"
gevent = "^24.2.1"

[tool.coverage.run]
concurrency = ["gevent"]


[tool.poetry.group.runtime.dependencies]
jupyterlab = "*"
notebook = "*"
jupyter_kernel_gateway = "*"
flake8 = "*"

[build-system]
build-backend = "poetry.core.masonry.api"
requires = [
  "poetry-core",
]

[tool.autopep8]
# autopep8 fights with mypy on line length issue
ignore = [ "E501" ]

[tool.black]
# prevent black (if installed) from changing single quotes to double quotes
skip-string-normalization = true

[tool.ruff.lint]
select = ["D"]
# ignore warnings for missing docstrings
ignore = ["D1"]

[tool.ruff.lint.pydocstyle]
convention = "google"


[tool.poetry.group.evaluation.dependencies]
streamlit = "*"
whatthepatch = "*"
retry = "*"
evaluate = "*"
swebench = "^3.0.8"
swegym = { git = "https://github.com/SWE-Gym/SWE-Bench-Package.git" }
commit0 = "*"
func_timeout = "*"
sympy = "*"
gdown = "*"
matplotlib = "*"
seaborn = "*"
tabulate = "*"
browsergym = "0.13.3"
browsergym-webarena = "0.13.3"
browsergym-miniwob = "0.13.3"
browsergym-visualwebarena = "0.13.3"
boto3-stubs = {extras = ["s3"], version = "^1.37.19"}
pyarrow = "19.0.1" # transitive dependency, pinned here to avoid conflicts
datasets = "*"

[tool.poetry-dynamic-versioning]
enable = true
style = "semver"

[tool.poetry.scripts]
openhands = "openhands.core.cli:main"

[tool.poetry.group.testgeneval.dependencies]
fuzzywuzzy = "^0.18.0"
rouge = "^1.0.1"
python-levenshtein = ">=0.26.1,<0.28.0"
tree-sitter-python = "^0.23.6"<|MERGE_RESOLUTION|>--- conflicted
+++ resolved
@@ -71,10 +71,6 @@
 ipywidgets = "^8.1.5"
 qtconsole = "^5.6.1"
 memory-profiler = "^0.61.0"
-<<<<<<< HEAD
-mcp = "1.4.1"
-daytona-sdk = "0.10.4"
-python-json-logger = "^3.2.1"
 sqlalchemy = "^2.0.40"
 web3 = "^6.15.1"
 eth-account = "^0.11.0"
@@ -85,13 +81,11 @@
 solana = "^0.36.6"
 base58 = "^2.1.1"
 solders = "^0.26.0"
-=======
 daytona-sdk = "0.12.1"
 mcp = "1.4.1"
 python-json-logger = "^3.2.1"
 playwright = "^1.51.0"
 prompt-toolkit = "^3.0.50"
->>>>>>> b66e04d0
 
 [tool.poetry.group.dev.dependencies]
 ruff = "0.11.4"
